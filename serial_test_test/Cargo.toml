--- conflicted
+++ resolved
@@ -10,14 +10,10 @@
 serial_test = { path="../serial_test" }
 lazy_static = "^1.2"
 env_logger = ">= 0.7, <0.9"
-<<<<<<< HEAD
 
 [dev-dependencies]
-tokio = { version = "0.2", features = ["macros", "rt-threaded"] } # Can't upgrade or we break 1.39
-=======
 tokio = { version = "0.2", features = ["macros", "rt-threaded"] } # Can't upgrade or we break 1.39
 actix-rt = { version = "1.0", default_features = false }
 
 # futures 0.3.15 breaks 1.39
-futures-util = {version = ">=0.3, <0.3.15", default_features = false }
->>>>>>> a7a0dd98
+futures-util = {version = ">=0.3, <0.3.15", default_features = false }