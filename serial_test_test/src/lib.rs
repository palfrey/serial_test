--- conflicted
+++ resolved
@@ -37,27 +37,16 @@
 //! ```
 
 use lazy_static::lazy_static;
-<<<<<<< HEAD
-use std::convert::TryInto;
-use std::env;
-use std::fs;
-use std::sync::atomic::{AtomicUsize, Ordering};
-use std::sync::Barrier;
-use std::sync::{Arc, Mutex};
-use std::thread;
-use std::time::Duration;
-=======
 use std::{
     convert::TryInto,
     env, fs,
     sync::{
         atomic::{AtomicUsize, Ordering},
-        Arc,
+        Arc, Barrier, Mutex,
     },
     thread,
     time::Duration,
 };
->>>>>>> 09606132
 
 lazy_static! {
     static ref LOCK: Arc<AtomicUsize> = Arc::new(AtomicUsize::new(0));
