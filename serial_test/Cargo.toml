[package]
name = "serial_test"
description = "Allows for the creation of serialised Rust tests"
license = "MIT"
version = "0.8.0"
authors = ["Tom Parker-Shemilt <palfrey@tevp.net>"]
edition = "2018"
repository = "https://github.com/palfrey/serial_test/"
readme = "README.md"
categories = ["development-tools::testing"]
keywords = ["sequential"]

[dependencies]
lazy_static = "1.2"
parking_lot = "^0.12"
serial_test_derive = { version = "~0.8.0", path = "../serial_test_derive" }
fslock = { version = "0.2", optional = true }
document-features = { version = "0.2", optional = true }
log = { version = "0.4", optional = true }
futures = { version = "^0.3", default_features = false, features = [
    "executor",
<<<<<<< HEAD
], optional = true}
=======
] }
dashmap = { version = "5"}
>>>>>>> d108a62c

[dev-dependencies]
itertools = "0.10"
tokio = { version = "^1.17", features = ["macros", "rt"] }

[features]
<<<<<<< HEAD
default = ["logging", "timeout", "async"]
=======
default = ["logging"]
>>>>>>> d108a62c

## Switches on debug logging (and requires the `log` package)
logging = ["log"]

## Enables async features
async = ["futures"]

## The file_locks feature unlocks the `file_serial`/`file_parallel` macros
file_locks = ["fslock"]

docsrs = ["document-features"]

# docs.rs-specific configuration
[package.metadata.docs.rs]
all-features = true
# defines the configuration attribute `docsrs`
rustdoc-args = ["--cfg", "docsrs"]

[package.metadata.cargo-all-features]
skip_optional_dependencies = true
denylist = ["docsrs"]<|MERGE_RESOLUTION|>--- conflicted
+++ resolved
@@ -19,23 +19,15 @@
 log = { version = "0.4", optional = true }
 futures = { version = "^0.3", default_features = false, features = [
     "executor",
-<<<<<<< HEAD
 ], optional = true}
-=======
-] }
 dashmap = { version = "5"}
->>>>>>> d108a62c
 
 [dev-dependencies]
 itertools = "0.10"
 tokio = { version = "^1.17", features = ["macros", "rt"] }
 
 [features]
-<<<<<<< HEAD
-default = ["logging", "timeout", "async"]
-=======
-default = ["logging"]
->>>>>>> d108a62c
+default = ["logging", "async"]
 
 ## Switches on debug logging (and requires the `log` package)
 logging = ["log"]
